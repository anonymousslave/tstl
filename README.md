--- conflicted
+++ resolved
@@ -120,13 +120,8 @@
 ------------------------|-----------------------
 `Iterator.operator==()` | `Iterator.equals()`
 `Iterator.operator*()`  | `Iterator.value`
-<<<<<<< HEAD
-                        | `MapIterator.first`
-                        | `MapIterator.second`
-=======
 ...                     | `MapIterator.first`
 ...                     | `MapIterator.second`
->>>>>>> 9f43bd74
 
 #### Advancing
 C++ STL           | TypeScript-STL
@@ -140,27 +135,19 @@
 ```cpp
 // Vector
 std::vector<int> v(5, 1);
-<<<<<<< HEAD
-for (auto it = v.begin(); it != it.end(); v++)
-=======
-for (auto it = v.begin(); it != it.end(); it++)
->>>>>>> 9f43bd74
+for (auto it = v.begin(); it != it.end(); ++it)
     std::cout << *it << std::endl;
 
 // TreeMap
 std::map<int, std::string> m;
-<<<<<<< HEAD
-m.insert(std.make_pair(1, "first"));
-=======
 m.insert(std::make_pair(1, "first"));
->>>>>>> 9f43bd74
 m.insert({2, "second"});
 m.emplace(3, "third");
 
 m[4] = "fourth";
 std::cout << m[4] << std::endl;
 
-for (auto it = m.begin(); it != m.end(); it++)
+for (auto it = m.begin(); it != m.end(); ++it)
     std::cout << it->first << ", " << it->second << std::endl;
 ```
 
@@ -185,10 +172,7 @@
 ```
 
 
-<<<<<<< HEAD
-=======
 
->>>>>>> 9f43bd74
 ## References
   - **Repositories**
     - [GitHub Repository](https://github.com/samchon/tstl)
