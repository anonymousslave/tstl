--- conflicted
+++ resolved
@@ -15,14 +15,9 @@
 	else
 		process.execSync("rm -rf " + RELEASE_DIR);
 
-<<<<<<< HEAD
-//var command = "typedoc ../lib/tstl.d.ts --target ES6 --includeDeclarations --mode file --out " + RELEASE_DIR;
-var command = "typedoc ../src/std --target ES6 --includeDeclarations --mode file --out " + RELEASE_DIR;
-=======
 var command = 
 	"typedoc --tsconfig ../src/std/tsconfig.json " +
 	"--out " + RELEASE_DIR + 
 	" --mode file " + 
 	"--includeDeclarations --excludeExternals --externalPattern \"**/node*\"";
->>>>>>> 2c29cc24
 process.execSync(command);