--- conflicted
+++ resolved
@@ -9,12 +9,8 @@
 handbook\
 ts\
 
-build.js
 *.bat
 *.log
-<<<<<<< HEAD
 *.*ignore
-=======
-*.*ignore
-*.js.map
->>>>>>> cd4930ff
+
+*.js.map