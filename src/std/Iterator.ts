﻿/// <reference path="API.ts" />

<<<<<<< HEAD
// base.Iterator definitions.
=======
/// <reference path="iterators/VectorIterator.ts" />
/// <reference path="iterators/DequeIterator.ts" />
/// <reference path="iterators/ListIterator.ts" />

/// <reference path="iterators/SetIterator.ts" />
/// <reference path="iterators/MapIterator.ts" />

// Iterator definitions.
>>>>>>> 3fac6708
//
// @reference http://www.cplusplus.com/reference/iterator
// @author Jeongho Nam <http://samchon.org>

namespace std
{
	/* =========================================================
		GLOBAL FUNCTIONS
			- ACCESSORS
			- MOVERS
			- FACTORY
	============================================================
		ACCESSORS
	--------------------------------------------------------- */
	/**
	 * Return the number of elements in the {@link Container}.
	 *
	 * @param container A container with a size method.
	 * @return The number of elements in the container.
	 */
	export function size<T>(container: base.Container<T>): number
	{
		return container.size();
	}

	/**
	 * Test whether the container is empty.
	 *
	 * Returns whether the {@link Container} is empty (i.e. whether its {@link size} is 0).
	 * 
	 * @param container A container with a empty method.
	 * @return <code>true</code> if the container size is 0, <code>false</code> otherwise.
	 */
	export function empty<T>(container: base.Container<T>): boolean
	{
		return container.empty();
	}

	/**
	 * Return distance between {@link base.Iterator iterators}.
	 * 
	 * Calculates the number of elements between <i>first</i> and <i>last</i>.
	 * 
	 * If it is a {@link IArrayIterator random-access iterator}, the function uses operator- to calculate this. 
	 * Otherwise, the function uses the increase operator {@link base.Iterator.next next()} repeatedly.
	 * 
	 * @param first base.Iterator pointing to the initial element.
	 * @param last base.Iterator pointing to the final element. This must be reachable from first.
	 *
	 * @return The number of elements between first and last.
	 */
	export function distance<T, InputIterator extends IForwardIterator<T>>
		(first: InputIterator, last: InputIterator): number
	{
		if ((<any>first).index != undefined)
			return _Distance_via_index(<any>first, <any>last);

		let length: number = 0;
		for (; !first.equals(last); first = first.next() as InputIterator)
			length++;

		return length;
	}

	/**
	 * @hidden
	 */
	function _Distance_via_index<T>(first: base.IArrayIterator<T>, last: base.IArrayIterator<T>): number
	{
		return Math.abs(last.index() - first.index());
	}

	/* ---------------------------------------------------------
		ACCESSORS
	--------------------------------------------------------- */
	/**
	 * Advance iterator.
	 * 
	 * Advances the iterator <i>it</i> by <i>n</i> elements positions.
	 * 
	 * @param it base.Iterator to be advanced.
	 * @param n Number of element positions to advance.
	 * 
	 * @return An iterator to the element <i>n</i> positions before <i>it</i>.
	 */
<<<<<<< HEAD
	export function advance<T, InputIterator extends base.Iterator<T>>
=======
	export function advance<T, InputIterator extends IForwardIterator<T>>
		(it: InputIterator, n: number): InputIterator;

	/**
	 * Advance iterator.
	 * 
	 * Advances the iterator <i>it</i> by <i>n</i> elements positions.
	 * 
	 * @param it Iterator to be advanced.
	 * @param n Number of element positions to advance.
	 * 
	 * @return An iterator to the element <i>n</i> positions before <i>it</i>.
	 */
	export function advance<T, InputIterator extends IBidirectionalIterator<T>>
		(it: InputIterator, n: number): InputIterator;

	export function advance<T, InputIterator extends IBidirectionalIterator<T>>
>>>>>>> 3fac6708
		(it: InputIterator, n: number): InputIterator
	{
		if (it.advance)
			return it.advance(n) as InputIterator;

		if (n > 0)
			while (n != 0)
			{
				it = it.next() as InputIterator;
				n--;
			}
		else if (n < 0)
		{
			if (it.prev == undefined)
				throw new DomainError("Unable to find the function, prev().");
			
			while (n != 0)
			{
				it = it.prev() as InputIterator;
				n++;
			}
		}
		return it;
	}
	
	/**
	 * Get iterator to previous element.
	 * 
	 * Returns an iterator pointing to the element that <i>it</i> would be pointing to if advanced <i>-n</i> positions.
	 * 
	 * @param it base.Iterator to base position.
	 * @param n Number of element positions offset (1 by default).
	 * 
	 * @return An iterator to the element <i>n</i> positions before <i>it</i>.
	 */
<<<<<<< HEAD
	export function prev<T, BidirectionalIterator extends base.Iterator<T>>
		(it: BidirectionalIterator, n: number = 1): BidirectionalIterator
	{
		return it.advance(-n) as BidirectionalIterator;
=======
	export function prev<T, BidirectionalIterator extends IBidirectionalIterator<T>>
		(it: BidirectionalIterator, n: number = 1): BidirectionalIterator
	{
		return advance(it, -n) as BidirectionalIterator;
>>>>>>> 3fac6708
	}
	
	/**
	 * Get iterator to next element.
	 * 
	 * Returns an iterator pointing to the element that <i>it</i> would be pointing to if advanced <i>n</i> positions.
	 * 
	 * @param it base.Iterator to base position.
	 * @param n Number of element positions offset (1 by default).
	 * 
	 * @return An iterator to the element <i>n</i> positions away from <i>it</i>.
	 */
<<<<<<< HEAD
	export function next<T, ForwardIterator extends base.Iterator<T>>
=======
	export function next<T, ForwardIterator extends IForwardIterator<T>>
>>>>>>> 3fac6708
		(it: ForwardIterator, n: number = 1): ForwardIterator
	{
		return advance(it, n) as ForwardIterator;
	}

	/* ---------------------------------------------------------
		FACTORY
	--------------------------------------------------------- */
	/**
	 * base.Iterator to beginning.
	 * 
	 * Returns an iterator pointing to the first element in the sequence.
	 * 
	 * If the sequence is {@link empty}, the returned value shall not be dereferenced.
	 * 
	 * @param container A container object of a class type for which member {@link begin} is defined.
	 * @return The same as returned by {@link begin begin()}.
	 */
	export function begin<T>(container: base.Container<T>): base.Iterator<T>;
	export function begin<T>(container: Vector<T>): VectorIterator<T>;
	export function begin<T>(container: List<T>): ListIterator<T>;
	export function begin<T>(container: Deque<T>): DequeIterator<T>;
	export function begin<T>(container: base.SetContainer<T>): SetIterator<T>;
	export function begin<Key, T>(container: base.MapContainer<Key, T>): MapIterator<Key, T>;

	// typedef is not specified in TypeScript yet.
	// Instead, I listed all the containers and its iterators as overloaded functions
<<<<<<< HEAD
	export function begin(container: any): any
=======
	export function begin<T>(container: base.Container<T>): base.Iterator<T>
>>>>>>> 3fac6708
	{
		return container.begin();
	}

	/**
	 * base.Iterator to reverse-beginning.
	 * 
	 * Returns a reverse iterator pointing to the last element in the sequence.
	 * 
	 * If the sequence is {@link empty}, the returned value shall not be dereferenced.
	 * 
	 * @param container A container object of a class type for which member {@link rbegin} is defined.
	 * @return The same as returned by {@link rbegin()}.
	 */
	export function rbegin<T, Source extends base.IArrayContainer<T>>
		(container: base.ArrayContainer<T, Source>): base.ArrayReverseIterator<T, Source>;
	export function rbegin<T>(container: List<T>): ListReverseIterator<T>;
	export function rbegin<T>(container: base.SetContainer<T>): SetReverseIterator<T>;
	export function rbegin<Key, T>(container: base.MapContainer<Key, T>): MapReverseIterator<Key, T>;

	export function rbegin(container: any): any
	{
		return container.rbegin();
	}
	
	/**
	 * base.Iterator to end.
	 * 
	 * Returns an iterator pointing to the <i>past-the-end</i> element in the sequence.
	 * 
	 * If the sequence is {@link empty}, the returned value compares equal to the one returned by {@link begin} with the same argument.
	 * 
	 * @param container A container of a class type for which member {@link end} is defined.
	 * @return The same as returned by {@link end end()}.
	 */
	export function end<T>(container: base.Container<T>): base.Iterator<T>;
	export function end<T>(container: Vector<T>): VectorIterator<T>;
	export function end<T>(container: List<T>): ListIterator<T>;
	export function end<T>(container: Deque<T>): DequeIterator<T>;
	export function end<T>(container: base.SetContainer<T>): SetIterator<T>;
	export function end<Key, T>(container: base.MapContainer<Key, T>): MapIterator<Key, T>;

<<<<<<< HEAD
	export function end(container: any): any
=======
	export function end<T>(container: base.Container<T>): base.Iterator<T>
>>>>>>> 3fac6708
	{
		return container.end();
	}

	/**
	 * base.Iterator to end.
	 * 
	 * Returns an iterator pointing to the <i>past-the-end</i> element in the sequence.
	 * 
	 * If the sequence is {@link empty}, the returned value compares equal to the one returned by {@link begin} with the same argument.
	 * 
	 * @param container A container of a class type for which member {@link end} is defined.
	 * @return The same as returned by {@link end end()}.
	 */
	export function rend<T>(container: base.Container<T>): base.IReverseIterator<T>;
	export function rend<T, Source extends base.IArrayContainer<T>>
		(container: base.ArrayContainer<T, Source>): base.ArrayReverseIterator<T, Source>;
	export function rend<T>(container: List<T>): ListReverseIterator<T>;
	export function rend<T>(container: base.SetContainer<T>): SetReverseIterator<T>;
	export function rend<Key, T>(container: base.MapContainer<Key, T>): MapReverseIterator<Key, T>;

	export function rend(container: any): any
	{
		return container.rend();
	}

	/**
	 * Make reverse iterator.
	 * 
	 * @param it A reference of the base iterator, which iterates in the opposite direction.
	 * @return A {@link ReverseIterator reverse iterator} based on *it*.
	 */
	export function make_reverse_iterator<T, Source extends base.IArrayContainer<T>>
		(it: base.ArrayIterator<T, Source>): base.ArrayReverseIterator<T, Source>;
	export function make_reverse_iterator<T>(it: ListIterator<T>): ListReverseIterator<T>;
	export function make_reverse_iterator<T>(it: SetIterator<T>): SetReverseIterator<T>;
	export function make_reverse_iterator<Key, T>(it: MapIterator<Key, T>): MapReverseIterator<Key, T>;
<<<<<<< HEAD
	
	export function make_reverse_iterator(it: any): any
=======

	export function make_reverse_iterator<T>(it: base.Iterator<T>): base.IReverseIterator<T> | MapReverseIterator<any, any>
>>>>>>> 3fac6708
	{
		if (it instanceof base.ArrayIterator)
			return new base.ArrayReverseIterator<any, base.IArrayContainer<any>>(it);
		else if (it instanceof ListIterator)
			return new ListReverseIterator<any>(it);

		else if (it instanceof SetIterator)
			return new SetReverseIterator<any>(it);
		else if (it instanceof MapIterator)
			return new MapReverseIterator<any, any>(it);
	}
}<|MERGE_RESOLUTION|>--- conflicted
+++ resolved
@@ -1,17 +1,6 @@
 ﻿/// <reference path="API.ts" />
 
-<<<<<<< HEAD
 // base.Iterator definitions.
-=======
-/// <reference path="iterators/VectorIterator.ts" />
-/// <reference path="iterators/DequeIterator.ts" />
-/// <reference path="iterators/ListIterator.ts" />
-
-/// <reference path="iterators/SetIterator.ts" />
-/// <reference path="iterators/MapIterator.ts" />
-
-// Iterator definitions.
->>>>>>> 3fac6708
 //
 // @reference http://www.cplusplus.com/reference/iterator
 // @author Jeongho Nam <http://samchon.org>
@@ -97,50 +86,10 @@
 	 * 
 	 * @return An iterator to the element <i>n</i> positions before <i>it</i>.
 	 */
-<<<<<<< HEAD
-	export function advance<T, InputIterator extends base.Iterator<T>>
-=======
 	export function advance<T, InputIterator extends IForwardIterator<T>>
-		(it: InputIterator, n: number): InputIterator;
-
-	/**
-	 * Advance iterator.
-	 * 
-	 * Advances the iterator <i>it</i> by <i>n</i> elements positions.
-	 * 
-	 * @param it Iterator to be advanced.
-	 * @param n Number of element positions to advance.
-	 * 
-	 * @return An iterator to the element <i>n</i> positions before <i>it</i>.
-	 */
-	export function advance<T, InputIterator extends IBidirectionalIterator<T>>
-		(it: InputIterator, n: number): InputIterator;
-
-	export function advance<T, InputIterator extends IBidirectionalIterator<T>>
->>>>>>> 3fac6708
 		(it: InputIterator, n: number): InputIterator
 	{
-		if (it.advance)
-			return it.advance(n) as InputIterator;
-
-		if (n > 0)
-			while (n != 0)
-			{
-				it = it.next() as InputIterator;
-				n--;
-			}
-		else if (n < 0)
-		{
-			if (it.prev == undefined)
-				throw new DomainError("Unable to find the function, prev().");
-			
-			while (n != 0)
-			{
-				it = it.prev() as InputIterator;
-				n++;
-			}
-		}
-		return it;
+		return it.advance(n) as InputIterator;
 	}
 	
 	/**
@@ -153,17 +102,10 @@
 	 * 
 	 * @return An iterator to the element <i>n</i> positions before <i>it</i>.
 	 */
-<<<<<<< HEAD
-	export function prev<T, BidirectionalIterator extends base.Iterator<T>>
-		(it: BidirectionalIterator, n: number = 1): BidirectionalIterator
-	{
-		return it.advance(-n) as BidirectionalIterator;
-=======
 	export function prev<T, BidirectionalIterator extends IBidirectionalIterator<T>>
 		(it: BidirectionalIterator, n: number = 1): BidirectionalIterator
 	{
-		return advance(it, -n) as BidirectionalIterator;
->>>>>>> 3fac6708
+		return it.advance(-n) as BidirectionalIterator;
 	}
 	
 	/**
@@ -176,14 +118,10 @@
 	 * 
 	 * @return An iterator to the element <i>n</i> positions away from <i>it</i>.
 	 */
-<<<<<<< HEAD
-	export function next<T, ForwardIterator extends base.Iterator<T>>
-=======
 	export function next<T, ForwardIterator extends IForwardIterator<T>>
->>>>>>> 3fac6708
 		(it: ForwardIterator, n: number = 1): ForwardIterator
-	{
-		return advance(it, n) as ForwardIterator;
+	{	
+		return it.advance(n) as ForwardIterator;
 	}
 
 	/* ---------------------------------------------------------
@@ -208,11 +146,7 @@
 
 	// typedef is not specified in TypeScript yet.
 	// Instead, I listed all the containers and its iterators as overloaded functions
-<<<<<<< HEAD
 	export function begin(container: any): any
-=======
-	export function begin<T>(container: base.Container<T>): base.Iterator<T>
->>>>>>> 3fac6708
 	{
 		return container.begin();
 	}
@@ -255,11 +189,7 @@
 	export function end<T>(container: base.SetContainer<T>): SetIterator<T>;
 	export function end<Key, T>(container: base.MapContainer<Key, T>): MapIterator<Key, T>;
 
-<<<<<<< HEAD
 	export function end(container: any): any
-=======
-	export function end<T>(container: base.Container<T>): base.Iterator<T>
->>>>>>> 3fac6708
 	{
 		return container.end();
 	}
@@ -297,13 +227,8 @@
 	export function make_reverse_iterator<T>(it: ListIterator<T>): ListReverseIterator<T>;
 	export function make_reverse_iterator<T>(it: SetIterator<T>): SetReverseIterator<T>;
 	export function make_reverse_iterator<Key, T>(it: MapIterator<Key, T>): MapReverseIterator<Key, T>;
-<<<<<<< HEAD
 	
 	export function make_reverse_iterator(it: any): any
-=======
-
-	export function make_reverse_iterator<T>(it: base.Iterator<T>): base.IReverseIterator<T> | MapReverseIterator<any, any>
->>>>>>> 3fac6708
 	{
 		if (it instanceof base.ArrayIterator)
 			return new base.ArrayReverseIterator<any, base.IArrayContainer<any>>(it);
