﻿/// <reference path="API.ts" />

// base.Iterator definitions.
//
// @reference http://www.cplusplus.com/reference/iterator
// @author Jeongho Nam <http://samchon.org>

namespace std
{
<<<<<<< HEAD
	/**
	 * Bi-directional iterator.
	 *
	 * {@link Iterator Bidirectional iterators} are iterators that can be used to access the sequence of elements 
	 * in a range in both directions (towards the end and towards the beginning).
	 *
	 * All {@link IArrayIterator random-access iterators} are also valid {@link Iterrator bidirectional iterators}. 
	 *
	 * There is not a single type of {@link Iterator bidirectional iterator}: {@link Container Each container} 
	 * may define its own specific iterator type able to iterate through it and access its elements.
	 *
	 * <a href="http://samchon.github.io/tstl/images/class_diagram/abstract_containers.png" target="_blank"> 
	 * <img src="http://samchon.github.io/tstl/images/class_diagram/abstract_containers.png" style="max-width: 100%" /></a>
	 *
	 * @reference http://www.cplusplus.com/reference/iterator/BidirectionalIterator
	 * @author Jeongho Nam <http://samchon.org>
	 */
	export abstract class Iterator<T> 
		implements IComparable<Iterator<T>>
	{
		/**
		 * @hidden
		 */
		protected source_: base.Container<T>;

		/* ---------------------------------------------------------
			CONSTRUCTORS
		--------------------------------------------------------- */
		/**
		 * Construct from the source {@link Container container}.
		 *
		 * @param source The source container.
		 */
		protected constructor(source: base.Container<T>)
		{
			this.source_ = source;
		}

		/* ---------------------------------------------------------
			MOVERS
		--------------------------------------------------------- */
		/**
		 * Get iterator to previous element.
		 * 
		 * If current iterator is the first item(equal with {@link Container.begin Container.begin()}), 
		 * returns {@link Container.end Container.end()}.
		 *
		 * @return An iterator of the previous item. 
		 */
		public abstract prev(): Iterator<T>;

		/**
		 * Get iterator to next element.
		 * 
		 * If current iterator is the last item, returns {@link Container.end Container.end()}.
		 *
		 * @return An iterator of the next item.
		 */
		public abstract next(): Iterator<T>;

		/**
		 * Advances the {@link Iterator} by <i>n</i> element positions.
		 *
		 * @param n Number of element positions to advance.
		 * @return An advanced iterator.
		 */
		public abstract advance(n: number): Iterator<T>;

		/* ---------------------------------------------------------
			ACCESSORS
		--------------------------------------------------------- */
		/**
		 * Get source container.
		 *
		 * Get source container of this iterator is directing for.
		 */
		public abstract source(): base.Container<T>;

		/**
		 * Whether an iterator is equal with the iterator.
		 * 
		 * Compare two iterators and returns whether they are equal or not.
		 *
		 * #### Note
		 * Iterator's {@link equals equals()} only compare souce container and index number.
		 * 
		 * Although elements in a pair, key and value are {@link equal_to equal_to}, if the source map or
		 * index number is different, then the {@link equals equals()} will return false. If you want to
		 * compare the elements of a pair, compare them directly by yourself.
		 *
		 * @param obj An iterator to compare
		 * @return Indicates whether equal or not.
		 */
		public abstract equals(obj: Iterator<T>): boolean;
		
		/**
		 * Get value of the iterator is pointing.
		 * 
		 * @return A value of the iterator.
		 */
		public abstract get value(): T; // TS2.0 New Feature

		public abstract swap(obj: Iterator<T>): void;
	}
}

namespace std
{
	/**
	 * This class reverses the direction in which a bidirectional or random-access iterator iterates through a range.
	 * 
	 * A copy of the original iterator (the {@link Iterator base iterator}) is kept internally and used to reflect 
	 * the operations performed on the {@link ReverseIterator}: whenever the {@link ReverseIterator} is incremented, its 
	 * {@link Iterator base iterator} is decreased, and vice versa. A copy of the {@link Iterator base iterator} with the 
	 * current state can be obtained at any time by calling member {@link base}.
	 * 
	 * Notice however that when an iterator is reversed, the reversed version does not point to the same element in 
	 * the range, but to <b>the one preceding it</b>. This is so, in order to arrange for the past-the-end element of a 
	 * range: An iterator pointing to a past-the-end element in a range, when reversed, is pointing to the last element 
	 * (not past it) of the range (this would be the first element of the reversed range). And if an iterator to the 
	 * first element in a range is reversed, the reversed iterator points to the element before the first element (this 
	 * would be the past-the-end element of the reversed range).
	 * 
	 * <a href="http://samchon.github.io/tstl/images/class_diagram/abstract_containers.png" target="_blank"> 
	 * <img src="http://samchon.github.io/tstl/images/class_diagram/abstract_containers.png" style="max-width: 100%" /></a>
	 * 
	 * @reference http://www.cplusplus.com/reference/iterator/reverse_iterator
	 * @author Jeongho Nam <http://samchon.org>
	 */
	export abstract class ReverseIterator<T, Source extends base.Container<T>, Base extends Iterator<T>, This extends ReverseIterator<T, Source, Base, This>>
		extends Iterator<T>
	{
		/**
		 * @hidden
		 */
		protected base_: Base;

		/* ---------------------------------------------------------
			CONSTRUCTORS
		--------------------------------------------------------- */
		/**
		 * Construct from base iterator.
		 * 
		 * @param base A reference of the base iterator, which iterates in the opposite direction.
		 */
		protected constructor(base: Base)
		{
			if (base == null)
				super(null);
			else
			{
				super(base.source());
				this.base_ = base.prev() as Base;
			}
		}

		// CREATE A NEW OBJECT WITH SAME (DERIVED) TYPE
		/**
		 * @hidden
		 */
		protected abstract _Create_neighbor(base: Base): This;

		/* ---------------------------------------------------------
			ACCESSORS
		--------------------------------------------------------- */
		public source(): Source
		{
			return this.source_ as Source;
		}

		/**
		 * Return base iterator.
		 * 
		 * Return a reference of the base iteraotr.
		 * 
		 * The base iterator is an iterator of the same type as the one used to construct the {@link ReverseIterator}, 
		 * but pointing to the element next to the one the {@link ReverseIterator} is currently pointing to 
		 * (a {@link ReverseIterator} has always an offset of -1 with respect to its base iterator).
		 * 
		 * @return A reference of the base iterator, which iterates in the opposite direction.
		 */
		public base(): Base
		{
			return this.base_.next() as Base;
		}
		
		/**
		 * Get value of the iterator is pointing.
		 * 
		 * @return A value of the reverse iterator.
		 */
		public get value(): T
		{
			return this.base_.value;
		}

		/* ---------------------------------------------------------
			MOVERS
		--------------------------------------------------------- */
		/**
		 * @inheritdoc
		 */
		public prev(): This
		{
			return this._Create_neighbor(this.base().next() as Base);
		}

		/**
		 * @inheritdoc
		 */
		public next(): This
		{
			return this._Create_neighbor(this.base().prev() as Base);
		}

		/**
		 * @inheritdoc
		 */
		public advance(n: number): This
		{
			return this._Create_neighbor(this.base().advance(-n) as Base);
		}

		/* ---------------------------------------------------------
			COMPARES
		--------------------------------------------------------- */
		/**
		 * @inheritdoc
		 */
		public equals(obj: This): boolean
		{
			return this.base_.equals(obj.base_);
		}

		/**
		 * @inheritdoc
		 */
		public swap(obj: This): void
		{
			this.base_.swap(obj.base_);
		}
	}

=======
>>>>>>> 9f43bd74
	/* =========================================================
		GLOBAL FUNCTIONS
			- ACCESSORS
			- MOVERS
			- FACTORY
	============================================================
		ACCESSORS
	--------------------------------------------------------- */
	/**
	 * Return the number of elements in the {@link Container}.
	 *
	 * @param container A container with a size method.
	 * @return The number of elements in the container.
	 */
	export function size<T>(container: base.Container<T>): number
	{
		return container.size();
	}

	/**
	 * Test whether the container is empty.
	 *
	 * Returns whether the {@link Container} is empty (i.e. whether its {@link size} is 0).
	 * 
	 * @param container A container with a empty method.
	 * @return <code>true</code> if the container size is 0, <code>false</code> otherwise.
	 */
	export function empty<T>(container: base.Container<T>): boolean
	{
		return container.empty();
	}

	/**
	 * Return distance between {@link base.Iterator iterators}.
	 * 
	 * Calculates the number of elements between <i>first</i> and <i>last</i>.
	 * 
	 * If it is a {@link IArrayIterator random-access iterator}, the function uses operator- to calculate this. 
	 * Otherwise, the function uses the increase operator {@link base.Iterator.next next()} repeatedly.
	 * 
	 * @param first base.Iterator pointing to the initial element.
	 * @param last base.Iterator pointing to the final element. This must be reachable from first.
	 *
	 * @return The number of elements between first and last.
	 */
	export function distance<T, InputIterator extends base.Iterator<T>>
		(first: InputIterator, last: InputIterator): number
	{
		if ((<any>first).index != undefined)
			return _Distance_via_index(<any>first, <any>last);

		let length: number = 0;
		for (; !first.equals(last); first = first.next() as InputIterator)
			length++;

		return length;
	}

	/**
	 * @hidden
	 */
	function _Distance_via_index<T>(first: base.IArrayIterator<T>, last: base.IArrayIterator<T>): number
	{
		return Math.abs(last.index() - first.index());
	}

	/* ---------------------------------------------------------
		ACCESSORS
	--------------------------------------------------------- */
	/**
	 * Advance iterator.
	 * 
	 * Advances the iterator <i>it</i> by <i>n</i> elements positions.
	 * 
	 * @param it base.Iterator to be advanced.
	 * @param n Number of element positions to advance.
	 * 
	 * @return An iterator to the element <i>n</i> positions before <i>it</i>.
	 */
	export function advance<T, InputIterator extends base.Iterator<T>>
		(it: InputIterator, n: number): InputIterator
	{
		return it.advance(n) as InputIterator;
	}
	
	/**
	 * Get iterator to previous element.
	 * 
	 * Returns an iterator pointing to the element that <i>it</i> would be pointing to if advanced <i>-n</i> positions.
	 * 
	 * @param it base.Iterator to base position.
	 * @param n Number of element positions offset (1 by default).
	 * 
	 * @return An iterator to the element <i>n</i> positions before <i>it</i>.
	 */
	export function prev<T, BidirectionalIterator extends base.Iterator<T>>
		(it: BidirectionalIterator, n: number = 1): BidirectionalIterator
	{
		return it.advance(n) as BidirectionalIterator;
	}
	
	/**
	 * Get iterator to next element.
	 * 
	 * Returns an iterator pointing to the element that <i>it</i> would be pointing to if advanced <i>n</i> positions.
	 * 
	 * @param it base.Iterator to base position.
	 * @param n Number of element positions offset (1 by default).
	 * 
	 * @return An iterator to the element <i>n</i> positions away from <i>it</i>.
	 */
	export function next<T, ForwardIterator extends base.Iterator<T>>
		(it: ForwardIterator, n: number = 1): ForwardIterator
	{	
		return it.advance(n) as ForwardIterator;
	}

	/* ---------------------------------------------------------
		FACTORY
	--------------------------------------------------------- */
	/**
	 * base.Iterator to beginning.
	 * 
	 * Returns an iterator pointing to the first element in the sequence.
	 * 
	 * If the sequence is {@link empty}, the returned value shall not be dereferenced.
	 * 
	 * @param container A container object of a class type for which member {@link begin} is defined.
	 * @return The same as returned by {@link begin begin()}.
	 */
	export function begin<T>(container: base.Container<T>): base.Iterator<T>;
	export function begin<T>(container: Vector<T>): VectorIterator<T>;
	export function begin<T>(container: List<T>): ListIterator<T>;
	export function begin<T>(container: Deque<T>): DequeIterator<T>;
	export function begin<T>(container: base.SetContainer<T>): SetIterator<T>;
	export function begin<Key, T>(container: base.MapContainer<Key, T>): MapIterator<Key, T>;

	// typedef is not specified in TypeScript yet.
	// Instead, I listed all the containers and its iterators as overloaded functions
	export function begin<T>(container: base.Container<T>): base.Iterator<T>
	{
		return container.begin();
	}

	/**
	 * base.Iterator to reverse-beginning.
	 * 
	 * Returns a reverse iterator pointing to the last element in the sequence.
	 * 
	 * If the sequence is {@link empty}, the returned value shall not be dereferenced.
	 * 
	 * @param container A container object of a class type for which member {@link rbegin} is defined.
	 * @return The same as returned by {@link rbegin()}.
	 */
	export function rbegin<T, Source extends base.IArrayContainer<T>>
		(container: base.ArrayContainer<T, Source>): base.ArrayReverseIterator<T, Source>;
	export function rbegin<T>(container: List<T>): ListReverseIterator<T>;
	export function rbegin<T>(container: base.SetContainer<T>): SetReverseIterator<T>;
	export function rbegin<Key, T>(container: base.MapContainer<Key, T>): MapReverseIterator<Key, T>;

	export function rbegin<T>(container: base.Container<T>): base.IReverseIterator<T>
	{
		return container.rbegin();
	}
	
	/**
	 * base.Iterator to end.
	 * 
	 * Returns an iterator pointing to the <i>past-the-end</i> element in the sequence.
	 * 
	 * If the sequence is {@link empty}, the returned value compares equal to the one returned by {@link begin} with the same argument.
	 * 
	 * @param container A container of a class type for which member {@link end} is defined.
	 * @return The same as returned by {@link end end()}.
	 */
	export function end<T>(container: base.Container<T>): base.Iterator<T>;
	export function end<T>(container: Vector<T>): VectorIterator<T>;
	export function end<T>(container: List<T>): ListIterator<T>;
	export function end<T>(container: Deque<T>): DequeIterator<T>;
	export function end<T>(container: base.SetContainer<T>): SetIterator<T>;
	export function end<Key, T>(container: base.MapContainer<Key, T>): MapIterator<Key, T>;

	export function end<T>(container: base.Container<T>): base.Iterator<T>
	{
		return container.end();
	}

	/**
	 * base.Iterator to end.
	 * 
	 * Returns an iterator pointing to the <i>past-the-end</i> element in the sequence.
	 * 
	 * If the sequence is {@link empty}, the returned value compares equal to the one returned by {@link begin} with the same argument.
	 * 
	 * @param container A container of a class type for which member {@link end} is defined.
	 * @return The same as returned by {@link end end()}.
	 */
	export function rend<T>(container: base.Container<T>): base.IReverseIterator<T>;
	export function rend<T, Source extends base.IArrayContainer<T>>
		(container: base.ArrayContainer<T, Source>): base.ArrayReverseIterator<T, Source>;
	export function rend<T>(container: List<T>): ListReverseIterator<T>;
	export function rend<T>(container: base.SetContainer<T>): SetReverseIterator<T>;
	export function rend<Key, T>(container: base.MapContainer<Key, T>): MapReverseIterator<Key, T>;

	export function rend<T>(container: base.Container<T>): base.IReverseIterator<T>
	{
		return container.rend();
	}

	/**
	 * Make reverse iterator.
	 * 
	 * @param it A reference of the base iterator, which iterates in the opposite direction.
	 * @return A {@link ReverseIterator reverse iterator} based on *it*.
	 */
	export function make_reverse_iterator<T, Source extends base.IArrayContainer<T>>
		(it: base.ArrayIterator<T, Source>): base.ArrayReverseIterator<T, Source>;
	export function make_reverse_iterator<T>(it: ListIterator<T>): ListReverseIterator<T>;
	export function make_reverse_iterator<T>(it: SetIterator<T>): SetReverseIterator<T>;
	export function make_reverse_iterator<Key, T>(it: MapIterator<Key, T>): MapReverseIterator<Key, T>;

<<<<<<< HEAD
	export function make_reverse_iterator<T, Source extends base.IArrayContainer<T>>
		(it: Iterator<T>): base.IReverseIterator<T> | MapReverseIterator<any, any>
=======
	export function make_reverse_iterator<T>(it: base.Iterator<T>): base.IReverseIterator<T> | MapReverseIterator<any, any>
>>>>>>> 9f43bd74
	{
		if (it instanceof base.ArrayIterator)
			return new base.ArrayReverseIterator<T, Source>(it);
		else if (it instanceof ListIterator)
			return new ListReverseIterator<T>(it);

		else if (it instanceof SetIterator)
			return new SetReverseIterator<T>(it);
		else if (it instanceof MapIterator)
			return new MapReverseIterator<any, any>(it);
	}
}<|MERGE_RESOLUTION|>--- conflicted
+++ resolved
@@ -7,252 +7,6 @@
 
 namespace std
 {
-<<<<<<< HEAD
-	/**
-	 * Bi-directional iterator.
-	 *
-	 * {@link Iterator Bidirectional iterators} are iterators that can be used to access the sequence of elements 
-	 * in a range in both directions (towards the end and towards the beginning).
-	 *
-	 * All {@link IArrayIterator random-access iterators} are also valid {@link Iterrator bidirectional iterators}. 
-	 *
-	 * There is not a single type of {@link Iterator bidirectional iterator}: {@link Container Each container} 
-	 * may define its own specific iterator type able to iterate through it and access its elements.
-	 *
-	 * <a href="http://samchon.github.io/tstl/images/class_diagram/abstract_containers.png" target="_blank"> 
-	 * <img src="http://samchon.github.io/tstl/images/class_diagram/abstract_containers.png" style="max-width: 100%" /></a>
-	 *
-	 * @reference http://www.cplusplus.com/reference/iterator/BidirectionalIterator
-	 * @author Jeongho Nam <http://samchon.org>
-	 */
-	export abstract class Iterator<T> 
-		implements IComparable<Iterator<T>>
-	{
-		/**
-		 * @hidden
-		 */
-		protected source_: base.Container<T>;
-
-		/* ---------------------------------------------------------
-			CONSTRUCTORS
-		--------------------------------------------------------- */
-		/**
-		 * Construct from the source {@link Container container}.
-		 *
-		 * @param source The source container.
-		 */
-		protected constructor(source: base.Container<T>)
-		{
-			this.source_ = source;
-		}
-
-		/* ---------------------------------------------------------
-			MOVERS
-		--------------------------------------------------------- */
-		/**
-		 * Get iterator to previous element.
-		 * 
-		 * If current iterator is the first item(equal with {@link Container.begin Container.begin()}), 
-		 * returns {@link Container.end Container.end()}.
-		 *
-		 * @return An iterator of the previous item. 
-		 */
-		public abstract prev(): Iterator<T>;
-
-		/**
-		 * Get iterator to next element.
-		 * 
-		 * If current iterator is the last item, returns {@link Container.end Container.end()}.
-		 *
-		 * @return An iterator of the next item.
-		 */
-		public abstract next(): Iterator<T>;
-
-		/**
-		 * Advances the {@link Iterator} by <i>n</i> element positions.
-		 *
-		 * @param n Number of element positions to advance.
-		 * @return An advanced iterator.
-		 */
-		public abstract advance(n: number): Iterator<T>;
-
-		/* ---------------------------------------------------------
-			ACCESSORS
-		--------------------------------------------------------- */
-		/**
-		 * Get source container.
-		 *
-		 * Get source container of this iterator is directing for.
-		 */
-		public abstract source(): base.Container<T>;
-
-		/**
-		 * Whether an iterator is equal with the iterator.
-		 * 
-		 * Compare two iterators and returns whether they are equal or not.
-		 *
-		 * #### Note
-		 * Iterator's {@link equals equals()} only compare souce container and index number.
-		 * 
-		 * Although elements in a pair, key and value are {@link equal_to equal_to}, if the source map or
-		 * index number is different, then the {@link equals equals()} will return false. If you want to
-		 * compare the elements of a pair, compare them directly by yourself.
-		 *
-		 * @param obj An iterator to compare
-		 * @return Indicates whether equal or not.
-		 */
-		public abstract equals(obj: Iterator<T>): boolean;
-		
-		/**
-		 * Get value of the iterator is pointing.
-		 * 
-		 * @return A value of the iterator.
-		 */
-		public abstract get value(): T; // TS2.0 New Feature
-
-		public abstract swap(obj: Iterator<T>): void;
-	}
-}
-
-namespace std
-{
-	/**
-	 * This class reverses the direction in which a bidirectional or random-access iterator iterates through a range.
-	 * 
-	 * A copy of the original iterator (the {@link Iterator base iterator}) is kept internally and used to reflect 
-	 * the operations performed on the {@link ReverseIterator}: whenever the {@link ReverseIterator} is incremented, its 
-	 * {@link Iterator base iterator} is decreased, and vice versa. A copy of the {@link Iterator base iterator} with the 
-	 * current state can be obtained at any time by calling member {@link base}.
-	 * 
-	 * Notice however that when an iterator is reversed, the reversed version does not point to the same element in 
-	 * the range, but to <b>the one preceding it</b>. This is so, in order to arrange for the past-the-end element of a 
-	 * range: An iterator pointing to a past-the-end element in a range, when reversed, is pointing to the last element 
-	 * (not past it) of the range (this would be the first element of the reversed range). And if an iterator to the 
-	 * first element in a range is reversed, the reversed iterator points to the element before the first element (this 
-	 * would be the past-the-end element of the reversed range).
-	 * 
-	 * <a href="http://samchon.github.io/tstl/images/class_diagram/abstract_containers.png" target="_blank"> 
-	 * <img src="http://samchon.github.io/tstl/images/class_diagram/abstract_containers.png" style="max-width: 100%" /></a>
-	 * 
-	 * @reference http://www.cplusplus.com/reference/iterator/reverse_iterator
-	 * @author Jeongho Nam <http://samchon.org>
-	 */
-	export abstract class ReverseIterator<T, Source extends base.Container<T>, Base extends Iterator<T>, This extends ReverseIterator<T, Source, Base, This>>
-		extends Iterator<T>
-	{
-		/**
-		 * @hidden
-		 */
-		protected base_: Base;
-
-		/* ---------------------------------------------------------
-			CONSTRUCTORS
-		--------------------------------------------------------- */
-		/**
-		 * Construct from base iterator.
-		 * 
-		 * @param base A reference of the base iterator, which iterates in the opposite direction.
-		 */
-		protected constructor(base: Base)
-		{
-			if (base == null)
-				super(null);
-			else
-			{
-				super(base.source());
-				this.base_ = base.prev() as Base;
-			}
-		}
-
-		// CREATE A NEW OBJECT WITH SAME (DERIVED) TYPE
-		/**
-		 * @hidden
-		 */
-		protected abstract _Create_neighbor(base: Base): This;
-
-		/* ---------------------------------------------------------
-			ACCESSORS
-		--------------------------------------------------------- */
-		public source(): Source
-		{
-			return this.source_ as Source;
-		}
-
-		/**
-		 * Return base iterator.
-		 * 
-		 * Return a reference of the base iteraotr.
-		 * 
-		 * The base iterator is an iterator of the same type as the one used to construct the {@link ReverseIterator}, 
-		 * but pointing to the element next to the one the {@link ReverseIterator} is currently pointing to 
-		 * (a {@link ReverseIterator} has always an offset of -1 with respect to its base iterator).
-		 * 
-		 * @return A reference of the base iterator, which iterates in the opposite direction.
-		 */
-		public base(): Base
-		{
-			return this.base_.next() as Base;
-		}
-		
-		/**
-		 * Get value of the iterator is pointing.
-		 * 
-		 * @return A value of the reverse iterator.
-		 */
-		public get value(): T
-		{
-			return this.base_.value;
-		}
-
-		/* ---------------------------------------------------------
-			MOVERS
-		--------------------------------------------------------- */
-		/**
-		 * @inheritdoc
-		 */
-		public prev(): This
-		{
-			return this._Create_neighbor(this.base().next() as Base);
-		}
-
-		/**
-		 * @inheritdoc
-		 */
-		public next(): This
-		{
-			return this._Create_neighbor(this.base().prev() as Base);
-		}
-
-		/**
-		 * @inheritdoc
-		 */
-		public advance(n: number): This
-		{
-			return this._Create_neighbor(this.base().advance(-n) as Base);
-		}
-
-		/* ---------------------------------------------------------
-			COMPARES
-		--------------------------------------------------------- */
-		/**
-		 * @inheritdoc
-		 */
-		public equals(obj: This): boolean
-		{
-			return this.base_.equals(obj.base_);
-		}
-
-		/**
-		 * @inheritdoc
-		 */
-		public swap(obj: This): void
-		{
-			this.base_.swap(obj.base_);
-		}
-	}
-
-=======
->>>>>>> 9f43bd74
 	/* =========================================================
 		GLOBAL FUNCTIONS
 			- ACCESSORS
@@ -473,13 +227,9 @@
 	export function make_reverse_iterator<T>(it: ListIterator<T>): ListReverseIterator<T>;
 	export function make_reverse_iterator<T>(it: SetIterator<T>): SetReverseIterator<T>;
 	export function make_reverse_iterator<Key, T>(it: MapIterator<Key, T>): MapReverseIterator<Key, T>;
-
-<<<<<<< HEAD
+	
 	export function make_reverse_iterator<T, Source extends base.IArrayContainer<T>>
 		(it: Iterator<T>): base.IReverseIterator<T> | MapReverseIterator<any, any>
-=======
-	export function make_reverse_iterator<T>(it: base.Iterator<T>): base.IReverseIterator<T> | MapReverseIterator<any, any>
->>>>>>> 9f43bd74
 	{
 		if (it instanceof base.ArrayIterator)
 			return new base.ArrayReverseIterator<T, Source>(it);
