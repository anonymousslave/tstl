﻿/// <reference path="API.ts" />

/// <reference path="iterators/InsertIterator.ts" />
/// <reference path="iterators/FrontInsertIterator.ts" />
/// <reference path="iterators/BackInsertIterator.ts" />
/// <reference path="iterators/JSArrayIterator.ts" />

// Iterator definitions.
//
// @reference http://www.cplusplus.com/reference/iterator
// @author Jeongho Nam <http://samchon.org>

namespace std
{
	/* =========================================================
		GLOBAL FUNCTIONS
			- ACCESSORS
			- MOVERS
			- FACTORIES
	============================================================
		ACCESSORS
	--------------------------------------------------------- */
	export function empty<T>(source: Array<T>): boolean;
	export function empty(source: base._IEmpty): boolean;

	export function empty(source: Array<any> | base._IEmpty): boolean
	{
		if (source instanceof Array)
			return source.length != 0;
		else
			return source.empty();
	}

	export function size<T>(source: Array<T>): number;
	export function size(source: base._ISize): number

	export function size(source: Array<any> | base._ISize): number
	{
		if (source instanceof Array)
			return source.length;
		else
			return source.size();
	}

	export function distance<T, InputIterator extends IForwardIterator<T>>
		(first: InputIterator, last: InputIterator): number
	{
		if ((<any>first).index != undefined)
			return _Distance_via_index(<any>first, <any>last);

		let length: number = 0;
		for (; !first.equals(last); first = first.next() as InputIterator)
			length++;

		return length;
	}

	/**
	 * @hidden
	 */
	function _Distance_via_index<T>(first: IRandomAccessIterator<T>, last: IRandomAccessIterator<T>): number
	{
		let start: number = first.index();
		let end: number = last.index();

		return Math.abs(end - start);
	}

	/* ---------------------------------------------------------
		ACCESSORS
	--------------------------------------------------------- */
	export function advance<T, InputIterator extends IForwardIterator<T>>
		(it: InputIterator, n: number): InputIterator
	{
		if ((<any>it).advance instanceof Function)
			it = (<any>it).advance(n);
		else if (n > 0)
			for (let i: number = 0; i < n; ++i)
				it = it.next() as InputIterator;
		else
		{
			let p_it: IBidirectionalIterator<T> = <any>it;
			if (!(p_it.next instanceof Function))
				throw new std.OutOfRange("It's not bidirectional iterator. Advancing to negative value is impossible.");

			n = -n;
			for (let i: number = 0; i < n; ++i)
				p_it = p_it.prev();

			it = <any>p_it;
		}
		return it;
	}
	
	export function prev<T, BidirectionalIterator extends IBidirectionalIterator<T>>
		(it: BidirectionalIterator, n: number = 1): BidirectionalIterator
	{
		if (n == 1)
			return it.prev() as BidirectionalIterator;
		else
			return advance(it, -n);
	}
	
	export function next<T, ForwardIterator extends IForwardIterator<T>>
		(it: ForwardIterator, n: number = 1): ForwardIterator
	{	
		if (n == 1)
			return it.next() as ForwardIterator;
		else
			return advance(it, n);
	}

	/* ---------------------------------------------------------
		FACTORIES
	--------------------------------------------------------- */
	// BEGIN & END
	//----
	export function begin<T>(container: Array<T>): JSArray.Iterator<T>;
	export function begin<T, Source extends base.IArrayContainer<T>>(container: base.ArrayContainer<T, Source>): base.ArrayReverseIterator<T, Source>;
	export function begin<T>(container: List<T>): List.Iterator<T>;
	export function begin<T>(container: ForwardList<T>): ForwardList.Iterator<T>;
	export function begin<T, Source extends base.ISetContainer<T>>(container: base.SetContainer<T, Source>): base.SetIterator<T, Source>;
	export function begin<Key, T, Source extends base.IMapContainer<Key, T>>(container: base.MapContainer<Key, T, Source>): base.MapIterator<Key, T, Source>;

	// typedef is not specified in TypeScript yet.
	// Instead, I listed all the containers and its iterators as overloaded functions
	export function begin(container: any): any
	{
		if (container instanceof Array)
			container = _Capsule(container);
		
		return container.begin();
	}
	
	export function end<T>(container: Array<T>): JSArray.Iterator<T>;
	export function end<T, Source extends base.IArrayContainer<T>>(container: base.ArrayContainer<T, Source>): base.ArrayReverseIterator<T, Source>;
	export function end<T>(container: List<T>): List.ReverseIterator<T>;
	export function end<T>(container: ForwardList<T>): ForwardList.Iterator<T>;
	export function end<T, Source extends base.ISetContainer<T>>(container: base.SetContainer<T, Source>): base.SetIterator<T, Source>;
	export function end<Key, T, Source extends base.IMapContainer<Key, T>>(container: base.MapContainer<Key, T, Source>): base.MapIterator<Key, T, Source>;

	export function end(container: any): any
	{
		if (container instanceof Array)
			container = _Capsule(container);
		
		return container.end();
	}

	//----
	// INSERTERS
	//----
	export function inserter<T>
		(container: Array<T>, it: Vector.Iterator<T>): InsertIterator<T, Vector<T>, Vector.Iterator<T>>;

<<<<<<< HEAD
	export function inserter<T, Container extends base._IInsertContainer<T, Iterator>, Iterator extends IForwardIterator<T>>
		(container: Container, it: Iterator): InsertIterator<T, Container, Iterator>;

	export function inserter<T>
		(container: Array<T> | base._IInsertContainer<T, any>, it: IForwardIterator<T>): InsertIterator<T, any, any>
=======
	export function inserter<T, Container extends base._IInsert<T, Iterator>, Iterator extends IForwardIterator<T>>
		(container: Container, it: Iterator): InsertIterator<T, Container, Iterator>;

	export function inserter<T>
		(container: Array<T> | base._IInsert<T, any>, it: IForwardIterator<T>): InsertIterator<T, any, any>
>>>>>>> 0ca4b5d4
	{
		if (container instanceof Array)
			container = _Capsule(container);
		
		return new InsertIterator(<any>container, it);
	}

	export function front_inserter<T, Source extends base._IPushFront<T>>
		(source: Source): FrontInsertIterator<T, Source>
	{
		return new FrontInsertIterator(source);
	}

	export function back_inserter<T>
		(source: Array<T>): BackInsertIterator<T, Vector<T>>;
	
	export function back_inserter<T, Source extends base._IPushBack<T>>
		(source: Source): BackInsertIterator<T, Source>

	export function back_inserter<T>
		(source: Array<T> | base._IPushBack<T>): BackInsertIterator<T, any>
	{
		if (source instanceof Array)
			source = _Capsule(source);

		return new BackInsertIterator(<any>source);
	}

	//----
	// REVERSE ITERATORS
	//----
	export function make_reverse_iterator<T, Source extends base.IArrayContainer<T>>(it: base.ArrayIterator<T, Source>): base.ArrayReverseIterator<T, Source>;
	export function make_reverse_iterator<T>(it: List.Iterator<T>): List.ReverseIterator<T>;
	export function make_reverse_iterator<T, Source extends base.ISetContainer<T>>(it: base.SetIterator<T, Source>): base.SetReverseIterator<T, Source>;
	export function make_reverse_iterator<Key, T, Source extends base.IMapContainer<Key, T>>(it: base.MapIterator<Key, T, Source>): base.MapReverseIterator<Key, T, Source>;

	export function make_reverse_iterator(it: any): any
	{
		if (it instanceof base.ArrayIterator)
			return new base.ArrayReverseIterator<any, base.IArrayContainer<any>>(it);
		else if (it instanceof List.Iterator)
			return new List.ReverseIterator<any>(it);

		else if (it instanceof base.SetIterator)
			return new base.SetReverseIterator<any, any>(it);
		else if (it instanceof base.MapIterator)
			return new base.MapReverseIterator<any, any, any>(it);
	}
	
	export function rbegin<T, Source extends base.IArrayContainer<T>>(container: base.ArrayContainer<T, Source>): base.ArrayReverseIterator<T, Source>;
	export function rbegin<T>(container: List<T>): List.ReverseIterator<T>;
	export function rbegin<T, Source extends base.ISetContainer<T>>(container: base.SetContainer<T, Source>): base.SetIterator<T, Source>;
	export function rbegin<Key, T, Source extends base.IMapContainer<Key, T>>(container: base.MapContainer<Key, T, Source>): base.MapIterator<Key, T, Source>;

	export function rbegin(container: any): any
	{
		make_reverse_iterator(end(container));
	}

	export function rend<T, Source extends base.IArrayContainer<T>>(container: base.ArrayContainer<T, Source>): base.ArrayReverseIterator<T, Source>;
	export function rend<T>(container: List<T>): List.ReverseIterator<T>;
	export function rend<T, Source extends base.ISetContainer<T>>(container: base.SetContainer<T, Source>): base.SetIterator<T, Source>;
	export function rend<Key, T, Source extends base.IMapContainer<Key, T>>(container: base.MapContainer<Key, T, Source>): base.MapIterator<Key, T, Source>;

	export function rend(container: any): any
	{
		return make_reverse_iterator(begin(container));
	}

	function _Capsule<T>(array: Array<T>): Vector<T>
	{
		let ret: Vector<T> = new Vector();
		ret["data_"] = array;

		return ret;
	}
}<|MERGE_RESOLUTION|>--- conflicted
+++ resolved
@@ -153,19 +153,11 @@
 	export function inserter<T>
 		(container: Array<T>, it: Vector.Iterator<T>): InsertIterator<T, Vector<T>, Vector.Iterator<T>>;
 
-<<<<<<< HEAD
-	export function inserter<T, Container extends base._IInsertContainer<T, Iterator>, Iterator extends IForwardIterator<T>>
-		(container: Container, it: Iterator): InsertIterator<T, Container, Iterator>;
-
-	export function inserter<T>
-		(container: Array<T> | base._IInsertContainer<T, any>, it: IForwardIterator<T>): InsertIterator<T, any, any>
-=======
 	export function inserter<T, Container extends base._IInsert<T, Iterator>, Iterator extends IForwardIterator<T>>
 		(container: Container, it: Iterator): InsertIterator<T, Container, Iterator>;
 
 	export function inserter<T>
 		(container: Array<T> | base._IInsert<T, any>, it: IForwardIterator<T>): InsertIterator<T, any, any>
->>>>>>> 0ca4b5d4
 	{
 		if (container instanceof Array)
 			container = _Capsule(container);
