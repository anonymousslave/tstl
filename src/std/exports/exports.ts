--- conflicted
+++ resolved
@@ -61,14 +61,8 @@
 		ITERATORS
 	--------------------------------------------------------- */
 	export type insert_iterator<T, 
-<<<<<<< HEAD
-		Container extends base._IInsertContainer<T, Iterator>, 
-		Iterator extends Readonly<IForwardIterator<T>>
-	> = InsertIterator<T, Container, Iterator>;
-=======
 		Container extends base._IInsert<T, Iterator>, 
 		Iterator extends Readonly<IForwardIterator<T>>> = InsertIterator<T, Container, Iterator>;
->>>>>>> 0ca4b5d4
 	export type front_insert_iterator<T, Source extends base._IPushFront<T>> = FrontInsertIterator<T, Source>;
 	export type back_insert_iterator<T, Source extends base._IPushBack<T>> = BackInsertIterator<T, Source>;
 
