/// <reference path="../../API.ts" />

namespace std.base
{
	/**
	 * An abstract map.
	 *
	 * {@link MapContainer MapContainers} are associative containers that store elements formed by a combination 
	 * of a <i>key value</i> (<i>Key</i>) and a <i>mapped value</i> (<i>T</i>), and which allows for fast retrieval 
	 * of individual elements based on their keys.
	 *
	 * In a {@link MapContainer}, the <i>key values</i> are generally used to identify the elements, while the 
	 * <i>mapped values</i> store the content associated to this key. The types of <i>key</i> and 
	 * <i>mapped value</i> may differ, and are grouped together in member type <i>value_type</i>, which is a 
	 * {@link Pair} type combining both:
	 *
	 * <code>typedef pair<const Key, T> value_type;</code>
	 *
	 * {@link MapContainer} stores elements, keeps sequence and enables indexing by inserting elements into a
	 * {@link List} and registering {@link ListIterator iterators} of the *list container* to an index table like 
	 * *tree* or *hash-table*.
	 *
	 * <a href="http://samchon.github.io/tstl/images/design/class_diagram" target="_blank"> 
	 * <img src="http://samchon.github.io/tstl/images/design/class_diagram" style="max-width: 100%" /></a>
	 * 
	 * ### Container properties
	 * <dl>
	 *	<dt> Associative </dt>
	 *	<dd> 
	 *		Elements in associative containers are referenced by their <i>key</i> and not by their absolute position 
	 *		in the container.
	 *	</dd>
	 * 
	 *	<dt> Map </dt>
	 *	<dd> 
	 *		Each element associates a <i>key</i> to a <i>mapped value</i>: 
	 *		<i>Keys</i> are meant to identify the elements whose main content is the <i>mapped value</i>. 
	 *	</dd>
	 * </dl>
	 *
	 * @param <Key> Type of the keys. Each element in a map is identified by its key value.
	 * @param <T> Type of the mapped value. Each element in a map stores some data as its mapped value.
	 * 
	 * @author Jeongho Nam <http://samchon.org>
	 */
	export abstract class MapContainer<Key, T>
		extends Container<Entry<Key, T>>
	{
		/**
		 * @hidden
		 */
		private ptr_: IPointer<MapContainer<Key, T>>;

		/**
		 * @hidden
		 */
		private data_: _MapElementList<Key, T>;

		/* ---------------------------------------------------------
			CONSTURCTORS
		--------------------------------------------------------- */
		/**
		 * Default Constructor.
		 */
		protected constructor()
		{
			super();

			this.ptr_ = {value: this};
			this.data_ = new _MapElementList<Key, T>(this);
		}
		
		/**
		 * @inheritdoc
		 */
		public assign<L extends Key, U extends T, InputIterator extends IForwardIterator<IPair<L, U>>>
			(first: InputIterator, last: InputIterator): void
		{
			// INSERT
			this.clear();
			this.insert(first, last);
		}

		/**
		 * @inheritdoc
		 */
		public clear(): void
		{
			// TO BE ABSTRACT
			this.data_.clear();
		}

		/* =========================================================
			ACCESSORS
				- ITERATORS
				- ELEMENTS
		============================================================
			ITERATOR
		--------------------------------------------------------- */
		/**
		 * Get iterator to element.
		 * 
		 * Searches the container for an element with a identifier equivalent to <i>key</i> and returns an 
		 * iterator to it if found, otherwise it returns an iterator to {@link end end()}.
		 *
		 * Two keys are considered equivalent if the container's comparison object returns false reflexively 
		 * (i.e., no matter the order in which the elements are passed as arguments).
		 *
		 * Another member functions, {@link has has()} and {@link count count()}, can be used to just check 
		 * whether a particular <i>key</i> exists.
		 *
		 * @param key Key to be searched for
		 * @return An iterator to the element, if an element with specified <i>key</i> is found, or 
		 *		   {@link end end()} otherwise.
		 */
		public abstract find(key: Key): MapIterator<Key, T>;

		/**
		 * Return iterator to beginning.
		 * 
		 * Returns an iterator referring the first element in the 
		 *
		 * #### Note
		 * If the container is {@link empty}, the returned iterator is same with {@link end end()}.
		 *
		 * @return An iterator to the first element in the  The iterator containes the first element's value.
		 */
		public begin(): MapIterator<Key, T>
		{
			return this.data_.begin();
		}

		/**
		 * Return iterator to end.
		 * Returns an iterator referring to the past-the-end element in the 
		 *
		 * The past-the-end element is the theoretical element that would follow the last element in the 
		 *  It does not point to any element, and thus shall not be dereferenced.
		 *
		 * Because the ranges used by functions of the container do not include the element reference by their 
		 * closing iterator, this function is often used in combination with {@link MapContainer}.{@link begin} to 
		 * specify a range including all the elements in the 
		 *
		 * #### Note
		 * Returned iterator from {@link MapContainer}.{@link end} does not refer any element. Trying to accessing 
		 * element by the iterator will cause throwing exception ({@link OutOfRange}).
		 * 
		 * If the container is {@link empty}, this function returns the same as {@link begin}.
		 * 
		 * @return An iterator to the end element in the 
		 */
		public end(): MapIterator<Key, T>
		{
			return this.data_.end();
		}

		/**
		 * Return {@link MapReverseIterator reverse iterator} to <i>reverse beginning</i>.
		 * 
		 * Returns a {@link MapReverseIterator reverse iterator} pointing to the last element in the container 
		 * (i.e., its <i>reverse beginning</i>).
		 * 
		 * {@link MapReverseIterator Reverse iterators} iterate backwards: increasing them moves them towards the 
		 * beginning of the container.
		 * 
		 * {@link rbegin} points to the element preceding the one that would be pointed to by member {@link end}. 
		 *7
		 *
		 * @return A {@link MapReverseIterator reverse iterator} to the <i>reverse beginning</i> of the sequence 
		 *		   
		 */
		public rbegin(): MapReverseIterator<Key, T>
		{
			return this.data_.rbegin();
		}

		/**
		 * Return {@link MapReverseIterator reverse iterator} to <i>reverse end</i>.
		 * 
		 * Returns a {@link MapReverseIterator reverse iterator} pointing to the theoretical element right before 
		 * the first element in the {@link MapContainer map container} (which is considered its <i>reverse end</i>). 
		 *
		 * 
		 * The range between {@link MapContainer}.{@link rbegin} and {@link MapContainer}.{@link rend} contains 
		 * all the elements of the container (in reverse order).
		 * 
		 * @return A {@link MapReverseIterator reverse iterator} to the <i>reverse end</i> of the sequence 
		 */
		public rend(): MapReverseIterator<Key, T>
		{
			return this.data_.rend();
		}

		/* ---------------------------------------------------------
			ELEMENTS
		--------------------------------------------------------- */
		/**
		 * Whether have the item or not.
		 * 
		 * Indicates whether a map has an item having the specified identifier.
		 *
		 * @param key Key value of the element whose mapped value is accessed.
		 *
		 * @return Whether the map has an item having the specified identifier.
		 */
		public has(key: Key): boolean
		{
			return !this.find(key).equals(this.end());
		}

		/**
		 * Count elements with a specific key.
		 * 
		 * Searches the container for elements whose key is <i>key</i> and returns the number of elements found.
		 *
		 * @param key Key value to be searched for.
		 *
		 * @return The number of elements in the container with a <i>key</i>.
		 */
		public abstract count(key: Key): number;

		/**
		 * Return the number of elements in the map.
		 */
		public size(): number
		{
			return this.data_.size();
		}
		
		/* =========================================================
			ELEMENTS I/O
				- INSERT
				- ERASE
				- UTILITY
				- POST-PROCESS
		============================================================
			INSERT
		--------------------------------------------------------- */
		/**
		 * @inheritdoc
		 */
		public push(...items: IPair<Key, T>[]): number
		{
			// INSERT BY RANGE
			let first = new _NativeArrayIterator(items, 0);
			let last = new _NativeArrayIterator(items, items.length);

			this.insert(first, last);

			// RETURN SIZE
			return this.size();
		}

		/**
		 * Construct and insert element with hint
		 * 
		 * Inserts a new element in the {@link MapContainer map container}. This new element is constructed in 
		 * place using *args* as the arguments for the element's constructor. *hint* points to a location in the
		 * container suggested as a hint on where to start the search for its insertion point (the container may or 
		 * may not use this suggestion to optimize the insertion operation).
		 * 
		 * A similar member function exists, {@link insert}, which either copies or moves an existing object into 
		 * the container, and may also take a position *hint*.
		 * 
		 * @param hint Hint for the position where the element can be inserted.
		 * @param key The key used both to look up and to insert if not found.
		 * @param value Value, the item.
		 * 
		 * @return An iterator pointing to either the newly inserted element or to the element that already had an
		 *		   equivalent key in the {@link MapContainer}.
		 */
		public emplace_hint(hint: MapIterator<Key, T>, key: Key, val: T): MapIterator<Key, T>;

		/**
		 * Construct and insert element with hint
		 *
		 * Inserts a new element in the {@link MapContainer map container}. This new element is constructed in
		 * place using *args* as the arguments for the element's constructor. *hint* points to a location in the
		 * container suggested as a hint on where to start the search for its insertion point (the container may or
		 * may not use this suggestion to optimize the insertion operation).
		 *
		 * A similar member function exists, {@link insert}, which either copies or moves an existing object into
		 * the container, and may also take a position *hint*.
		 * 
		 * @param hint Hint for the position where the element can be inserted.
		 * @param key The key used both to look up and to insert if not found.
		 * @param value Value, the item.
		 * 
		 * @return An {@link MapIterator iterator} pointing to either the newly inserted element or to the element
		 *		   that already had an equivalent key in the {@link MapContainer}.
		 */
		public emplace_hint(hint: MapReverseIterator<Key, T>, key: Key, val: T): MapReverseIterator<Key, T>;

		/**
		 * Construct and insert element with hint
		 *
		 * Inserts a new element in the {@link MapContainer map container}. This new element is constructed in
		 * place using *args* as the arguments for the element's constructor. *hint* points to a location in the
		 * container suggested as a hint on where to start the search for its insertion point (the container may or
		 * may not use this suggestion to optimize the insertion operation).
		 *
		 * A similar member function exists, {@link insert}, which either copies or moves an existing object into
		 * the container, and may also take a position *hint*.
		 * 
		 * @param hint Hint for the position where the element can be inserted.
		 * @param pair A single argument of a {@link Pair} type with a value for the *key* as
		 *			   {@link Pair.first first} member, and a *value* for the mapped value as
		 *			   {@link Pair.second second}.
		 *
		 * @return An iterator pointing to either the newly inserted element or to the element that already had an
		 *		   equivalent key in the {@link MapContainer}.
		 */
		public emplace_hint(hint: MapIterator<Key, T>, pair: IPair<Key, T>): MapIterator<Key, T>;

		/**
		 * Construct and insert element with hint
		 *
		 * Inserts a new element in the {@link MapContainer map container}. This new element is constructed in
		 * place using *args* as the arguments for the element's constructor. *hint* points to a location in the
		 * container suggested as a hint on where to start the search for its insertion point (the container may or
		 * may not use this suggestion to optimize the insertion operation).
		 *
		 * A similar member function exists, {@link insert}, which either copies or moves an existing object into
		 * the container, and may also take a position *hint*.
		 * 
		 * @param hint Hint for the position where the element can be inserted.
		 * @param pair A single argument of a {@link Pair} type with a value for the *key* as
		 *			   {@link Pair.first first} member, and a *value* for the mapped value as
		 *			   {@link Pair.second second}.
		 *
		 * @return An {@link MapIterator iterator} pointing to either the newly inserted element or to the element 
		 *		   that already had an equivalent key in the {@link MapContainer}.
		 */
		public emplace_hint(hint: MapReverseIterator<Key, T>, pair: IPair<Key, T>): MapReverseIterator<Key, T>;

		public emplace_hint(hint: any, ...args: any[]): any
		{
			if (args.length == 1)
				return this.insert(hint, args[0] as IPair<Key, T>);
			else
				return this.insert(hint, make_pair<Key, T>(args[0], args[1]));
		}

		/**
		 * Insert an element.
		 * 
		 * Extends the container by inserting a new element, effectively increasing the container {@link size} 
		 * by the number of element inserted (zero or one).
		 * 
		 * @param hint Hint for the position where the element can be inserted.
		 * @param pair A single argument of a {@link Pair} type with a value for the *key* as
		 *			   {@link Pair.first first} member, and a *value* for the mapped value as
		 *			   {@link Pair.second second}.
		 *
		 * @return An iterator pointing to either the newly inserted element or to the element that already had an 
		 *		   equivalent key in the {@link MapContainer}.
		 */
		public insert(hint: MapIterator<Key, T>, pair: IPair<Key, T>): MapIterator<Key, T>;

		/**
		 * Insert an element.
		 * 
		 * Extends the container by inserting a new element, effectively increasing the container {@link size} 
		 * by the number of element inserted (zero or one).
		 * 
		 * @param hint Hint for the position where the element can be inserted.
		 * @param pair A single argument of a {@link Pair} type with a value for the *key* as
		 *			   {@link Pair.first first} member, and a *value* for the mapped value as
		 *			   {@link Pair.second second}.
		 *
		 * @return An iterator pointing to either the newly inserted element or to the element that already had an 
		 *		   equivalent key in the {@link MapContainer}.
		 */
		public insert(hint: MapReverseIterator<Key, T>, pair: IPair<Key, T>): MapReverseIterator<Key, T>;
		
		/**
		 * Insert elements from range iterators.
		 *
		 * Extends the container by inserting new elements, effectively increasing the container {@link size} by 
		 * the number of elements inserted. 
		 *
		 * @param begin Input iterator specifying initial position of a range of elements.
		 * @param end Input iterator specifying final position of a range of elements.
		 *			  Notice that the range includes all the elements between <i>begin</i> and <i>end</i>, 
		 *			  including the element pointed by <i>begin</i> but not the one pointed by <i>end</i>.
		 */
		public insert<L extends Key, U extends T, InputIterator extends IForwardIterator<IPair<L, U>>>
			(first: InputIterator, last: InputIterator): void;

		public insert(...args: any[]): any
		{
			if (args.length == 1)
			{
				return this._Insert_by_pair(args[0]);
			}
			else if (args.length == 2 && args[0].next instanceof Function && args[1].next instanceof Function)
			{
				return this._Insert_by_range(args[0], args[1]);
			}
			else
			{
				let ret: MapIterator<Key, T>;
				let is_reverse_iterator: boolean = false;

				// REVERSE_ITERATOR TO ITERATOR
				if (args[0] instanceof MapReverseIterator)
				{
					is_reverse_iterator = true;
					args[0] = (args[0] as MapReverseIterator<Key, T>).base().prev();
				}

				// INSERT AN ELEMENT
				ret = this._Insert_by_hint(args[0], args[1]);

				// RETURN BRANCHES
				if (is_reverse_iterator == true)
					return new MapReverseIterator<Key, T>(ret.next());
				else
					return ret;
			}
		}

		/**
		 * @hidden
		 */
		protected abstract _Insert_by_pair<L extends Key, U extends T>(pair: IPair<L, U>): any;

		/**
		 * @hidden
		 */
		protected abstract _Insert_by_hint(hint: MapIterator<Key, T>, pair: IPair<Key, T>): MapIterator<Key, T>;

		/**
		 * @hidden
		 */
		protected abstract _Insert_by_range<L extends Key, U extends T, InputIterator extends IForwardIterator<IPair<L, U>>>
			(first: InputIterator, last: InputIterator): void;

		/* ---------------------------------------------------------
			ERASE
		--------------------------------------------------------- */
		/**
		 * Erase an elemet by key.
		 *
		 * Removes from the {@link MapContainer map container} a single element.
		 *
		 * This effectively reduces the container {@link size} by the number of element removed (zero or one), 
		 * which are destroyed.
		 * 
		 * @param key Key of the element to be removed from the {@link MapContainer}.
		 */
		public erase(key: Key): number;
		
		/**
		 * Erase an elemet by iterator.
		 *
		 * Removes from the {@link MapContainer map container} a single element.
		 *
		 * This effectively reduces the container {@link size} by the number of element removed (zero or one), 
		 * which are destroyed.
		 * 
		 * @param it Iterator specifying position winthin the {@link MapContainer map contaier} to be removed.
		 */
		public erase(it: MapIterator<Key, T>): MapIterator<Key, T>;
		
		/**
		 * Erase elements by range iterators.
		 *
		 * Removes from the {@link MapContainer map container} a range of elements.
		 *
		 * This effectively reduces the container {@link size} by the number of elements removed, which are 
		 * destroyed.
		 * 
		 * @param begin An iterator specifying initial position of a range within {@link MapContainer map container}
		 *				to be removed.
		 * @param end An iterator specifying initial position of a range within {@link MapContainer map container}
		 *			  to be removed.
		 *			  Notice that the range includes all the elements between <i>begin</i> and <i>end</i>,
		 *			  including the element pointed by <i>begin</i> but not the one pointed by <i>end</i>.
		 */
		public erase(begin: MapIterator<Key, T>, end: MapIterator<Key, T>): MapIterator<Key, T>;

		/**
		 * Erase an elemet by iterator.
		 *
		 * Removes from the {@link MapContainer map container} a single element.
		 *
		 * This effectively reduces the container {@link size} by the number of element removed (zero or one), 
		 * which are destroyed.
		 * 
		 * @param it Iterator specifying position winthin the {@link MapContainer map contaier} to be removed.
		 */
		public erase(it: MapReverseIterator<Key, T>): MapReverseIterator<Key, T>;

		/**
		 * Erase elements by range iterators.
		 *
		 * Removes from the {@link MapContainer map container} a range of elements.
		 *
		 * This effectively reduces the container {@link size} by the number of elements removed, which are 
		 * destroyed.
		 * 
		 * @param begin An iterator specifying initial position of a range within {@link MapContainer map container}
		 *				to be removed.
		 * @param end An iterator specifying initial position of a range within {@link MapContainer map container}
		 *			  to be removed.
		 *			  Notice that the range includes all the elements between <i>begin</i> and <i>end</i>,
		 *			  including the element pointed by <i>begin</i> but not the one pointed by <i>end</i>.
		 */
		public erase(begin: MapReverseIterator<Key, T>, end: MapReverseIterator<Key, T>): MapReverseIterator<Key, T>;

		public erase(...args: any[]): any 
		{
			if (args.length == 1 && (args[0] instanceof Iterator == false || (args[0] as MapIterator<Key, T>).source() != this))
				return this._Erase_by_key(args[0]);
			else
				if (args.length == 1)
					return this._Erase_by_iterator(args[0]);
				else
					return this._Erase_by_iterator(args[0], args[1]);
		}

		/**
		 * @hidden
		 */
		private _Erase_by_key(key: Key): number
		{
			let it = this.find(key);
			if (it.equals(this.end()) == true)
				return 0;

			this._Erase_by_iterator(it);
			return 1;
		}

		/**
		 * @hidden
		 */
		private _Erase_by_iterator(first: any, last: any = first.next()): any
		{
			let ret: MapIterator<Key, T>;
			let is_reverse_iterator: boolean = false;

			// REVERSE ITERATOR TO ITERATOR
			if (first instanceof MapReverseIterator)
			{
				is_reverse_iterator = true;

				let first_it = (last as MapReverseIterator<Key, T>).base();
				let last_it = (first as MapReverseIterator<Key, T>).base();

				first = first_it;
				last = last_it;
			}

			// ERASE ELEMENTS
			ret = this._Erase_by_range(first, last);

			// RETURN BRANCHES
			if (is_reverse_iterator == true)
				return new MapReverseIterator<Key, T>(ret.next());
			else
				return ret;
		}

		/**
		 * @hidden
		 */
		private _Erase_by_range(first: MapIterator<Key, T>, last: MapIterator<Key, T>): MapIterator<Key, T>
		{
			// ERASE
			let it = this.data_.erase(first, last);
			
			// POST-PROCESS
			this._Handle_erase(first, last);

			return it; 
		}

		/* ---------------------------------------------------------
			UTILITY
		--------------------------------------------------------- */
		/**
		 * @hidden
		 */
		public swap(obj: MapContainer<Key, T>): void
		{
			// CHANGE ITERATORS' SOURCES
			[this.data_["associative_"], obj.data_["associative_"]] = [obj.data_["associative_"], this.data_["associative_"]];

			// CHANGE CONTENTS
			[this.data_, obj.data_] = [obj.data_, this.data_];
		}

		/**
		 * Merge two maps.
		 * 
		 * Extracts and transfers elements from *source* to this container.
		 * 
		 * @param source A {@link MapContainer map container} to transfer the elements from.
		 */
		public abstract merge<L extends Key, U extends T>(source: MapContainer<L, U>): void;

		/* ---------------------------------------------------------
			POST-PROCESS
		--------------------------------------------------------- */
		/**
		 * @hidden
		 */
		protected abstract _Handle_insert(first: MapIterator<Key, T>, last: MapIterator<Key, T>): void;

		/**
		 * @hidden
		 */
		protected abstract _Handle_erase(first: MapIterator<Key, T>, last: MapIterator<Key, T>): void;
	}
<<<<<<< HEAD

	/**
	 * @hidden
	 */
	export class _MapElementList<Key, T> 
		extends _ListContainer<Entry<Key, T>, MapIterator<Key, T>>
	{
		private associative_: MapContainer<Key, T>;
		private rend_: MapReverseIterator<Key, T>;

		public constructor(associative: MapContainer<Key, T>)
		{
			super();

			this.associative_ = associative;
		}

		protected _Create_iterator(prev: MapIterator<Key, T>, next: MapIterator<Key, T>, val: Entry<Key, T>): MapIterator<Key, T>
		{
			return new MapIterator<Key, T>(this, prev, next, val);
		}
		protected _Set_begin(it: MapIterator<Key, T>): void
		{
			super._Set_begin(it);
			this.rend_ = new MapReverseIterator<Key, T>(it);
		}

		public associative(): MapContainer<Key, T>
		{
			return this.associative_;
		}
		public rbegin(): MapReverseIterator<Key, T>
		{
			return new MapReverseIterator<Key, T>(this.end());
		}
		public rend(): MapReverseIterator<Key, T>
		{
			return this.rend_;
		}
	}
=======
>>>>>>> c63fa047
}<|MERGE_RESOLUTION|>--- conflicted
+++ resolved
@@ -614,47 +614,4 @@
 		 */
 		protected abstract _Handle_erase(first: MapIterator<Key, T>, last: MapIterator<Key, T>): void;
 	}
-<<<<<<< HEAD
-
-	/**
-	 * @hidden
-	 */
-	export class _MapElementList<Key, T> 
-		extends _ListContainer<Entry<Key, T>, MapIterator<Key, T>>
-	{
-		private associative_: MapContainer<Key, T>;
-		private rend_: MapReverseIterator<Key, T>;
-
-		public constructor(associative: MapContainer<Key, T>)
-		{
-			super();
-
-			this.associative_ = associative;
-		}
-
-		protected _Create_iterator(prev: MapIterator<Key, T>, next: MapIterator<Key, T>, val: Entry<Key, T>): MapIterator<Key, T>
-		{
-			return new MapIterator<Key, T>(this, prev, next, val);
-		}
-		protected _Set_begin(it: MapIterator<Key, T>): void
-		{
-			super._Set_begin(it);
-			this.rend_ = new MapReverseIterator<Key, T>(it);
-		}
-
-		public associative(): MapContainer<Key, T>
-		{
-			return this.associative_;
-		}
-		public rbegin(): MapReverseIterator<Key, T>
-		{
-			return new MapReverseIterator<Key, T>(this.end());
-		}
-		public rend(): MapReverseIterator<Key, T>
-		{
-			return this.rend_;
-		}
-	}
-=======
->>>>>>> c63fa047
 }