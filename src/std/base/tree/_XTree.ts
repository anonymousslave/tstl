--- conflicted
+++ resolved
@@ -290,14 +290,8 @@
 
 			if (N == N.parent.left)
 			{
-<<<<<<< HEAD
-				node.sibling.right.color = _Color.BLACK;
-				this._Rotate_left(node.parent);
-=======
 				N.sibling.right.color = _Color.BLACK;
-
 				this._Rotate_left(N.parent);
->>>>>>> 9c2abc98
 			}
 			else
 			{
