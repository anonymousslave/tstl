--- conflicted
+++ resolved
@@ -6,11 +6,7 @@
     "email": "samchon@samchon.org",
     "url": "http://samchon.org"
   },
-<<<<<<< HEAD
-  "version": "1.7.1",
-=======
   "version": "1.7.2",
->>>>>>> 83ae79a9
   "main": "./lib/tstl.js",
   "typings": "./lib/tstl.d.ts",
   "scripts": {
