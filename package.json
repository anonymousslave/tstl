--- conflicted
+++ resolved
@@ -7,11 +7,7 @@
     "url": "http://samchon.org"
   },
 
-<<<<<<< HEAD
-  "version": "1.7.0-dev.20171127",
-=======
-  "version": "1.6.6",
->>>>>>> 5263927d
+  "version": "1.7.0-dev.20180118",
   "main": "./lib/tstl.js",
   "typings": "./lib/tstl.d.ts",
   "scripts": {
