--- conflicted
+++ resolved
@@ -1,30 +1,17 @@
 {
-<<<<<<< HEAD
   "name": "tstl.dev",
-=======
-  "name": "tstl",
->>>>>>> 2c29cc24
   "description": "TypeScript-STL (Standard Template Library, migrated from C++)",
   "author": {
     "name": "Jeongho Nam",
     "email": "samchon@samchon.org",
     "url": "http://samchon.org"
   },
-<<<<<<< HEAD
   
   "main": "index.js",
   "typings": "index.d.ts",
   "version": "2.0.0",
   "devDependencies": {
     "@types/node": "^7.0.5"
-=======
-
-  "main": "./lib/tstl.js",
-  "typings": "./lib/tstl.d.ts",
-  "version": "1.4.11",
-  "devDependencies": {
-    "@types/node": "^7.0.8"
->>>>>>> 2c29cc24
   },
   
   "homepage": "https://github.com/samchon/tstl",
@@ -41,46 +28,6 @@
       "url": "https://opensource.org/licenses/BSD-3-Clause"
     }
   ],
-<<<<<<< HEAD
-  "keywords": [
-    "stl",
-    "standard template library",
-    "typescript",
-    "standard",
-    "template",
-    "container",
-    "library",
-    "algorithm",
-    "iterator",
-    "functional",
-    "utility",
-    "vector",
-    "deque",
-    "list",
-    "stack",
-    "queue",
-    "priority_queue",
-    "set",
-    "multiset",
-    "unordered_set",
-    "unordered_multiset",
-    "map",
-    "multimap",
-    "unordered_map",
-    "unordered_multimap",
-    "IComparable",
-    "Pair",
-    "PriorityQueue",
-    "TreeSet",
-    "TreeMultiSet",
-    "HashSet",
-    "HashMultiSet",
-    "TreeMap",
-    "TreeMultiMap",
-    "HashMap",
-    "HashMultiMap"
-=======
-
   "keywords": [
     "stl", "standard template library",
     "typescript", "standard", "template", "container",
@@ -95,6 +42,5 @@
     "PriorityQueue",
     "TreeSet", "TreeMultiSet", "HashSet", "HashMultiSet",
     "TreeMap", "TreeMultiMap", "HashMap", "HashMultiMap"
->>>>>>> 2c29cc24
   ]
 }