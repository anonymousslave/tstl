{
  "name": "tstl",
  "description": "TypeScript-STL (Standard Template Library, migrated from C++)",
  "author": {
    "name": "Jeongho Nam",
    "email": "samchon@samchon.org",
    "url": "http://samchon.org"
  },
<<<<<<< HEAD
  "version": "1.6.0",
=======

  "version": "1.6.1-dev.20171113",
>>>>>>> 85e8e38b
  "main": "./lib/tstl.js",
  "typings": "./lib/tstl.d.ts",
  "scripts": {
    "test": "node lib/test"
  },
  "devDependencies": {
    "@types/node": "^7.0.8"
  },
  "homepage": "https://github.com/samchon/tstl",
  "repository": {
    "type": "git",
    "url": "https://github.com/samchon/tstl.git"
  },
  "bugs": {
    "url": "https://github.com/samchon/tstl/issues"
  },
  "licenses": [
    {
      "type": "BSD-3-Clause",
      "url": "https://opensource.org/licenses/BSD-3-Clause"
    }
  ],
  "keywords": [
    "stl",
    "standard template library",
    "typescript",
    "standard",
    "template",
    "library",
    "container",
    "algorithm",
    "iterator",
    "functional",
    "utility",
    "vector",
    "deque",
    "list",
    "stack",
    "queue",
    "priority_queue",
    "set",
    "multiset",
    "unordered_set",
    "unordered_multiset",
    "map",
    "multimap",
    "unordered_map",
    "unordered_multimap",
    "IComparable",
    "Pair",
    "PriorityQueue",
    "TreeSet",
    "TreeMultiSet",
    "HashSet",
    "HashMultiSet",
    "TreeMap",
    "TreeMultiMap",
    "HashMap",
    "HashMultiMap",
    "mutex",
    "thread",
    "sleep",
    "TimedMutex",
    "SharedMutex",
    "SharedTimedMutex",
    "timed_mutex",
    "shared_mutex",
    "shared_timed_mutex"
  ]
}<|MERGE_RESOLUTION|>--- conflicted
+++ resolved
@@ -6,12 +6,7 @@
     "email": "samchon@samchon.org",
     "url": "http://samchon.org"
   },
-<<<<<<< HEAD
-  "version": "1.6.0",
-=======
-
-  "version": "1.6.1-dev.20171113",
->>>>>>> 85e8e38b
+  "version": "1.6.1",
   "main": "./lib/tstl.js",
   "typings": "./lib/tstl.d.ts",
   "scripts": {
