--- conflicted
+++ resolved
@@ -1,5 +1,5 @@
 {
-	"name": "tstl",
+	"name": "tstl.dev",
 	"description": "TypeScript-STL (Standard Template Library, migrated from C++)",
 	"author": 
 	{
@@ -8,15 +8,9 @@
 		"url": "http://samchon.org"
 	},
 
-<<<<<<< HEAD
 	"main": "index.js",
 	"typings": "index.d.ts",
-	"version": "1.3.7",
-=======
-	"main": "./lib/tstl.js",
-	"typings": "./lib/tstl.d.ts",
-	"version": "1.4.1",
->>>>>>> cd4930ff
+	"version": "2.0.0",
 
 	"homepage": "https://github.com/samchon/tstl",
 	"repository": 
